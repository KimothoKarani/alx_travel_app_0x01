"""
Django settings for alx_travel_app project.

Generated by 'django-admin startproject' using Django 5.2.3.

For more information on this file, see
https://docs.djangoproject.com/en/5.2/topics/settings/

For the full list of settings and their values, see
https://docs.djangoproject.com/en/5.2/ref/settings/
"""

from pathlib import Path
from decouple import config


# Build paths inside the project like this: BASE_DIR / 'subdir'.
BASE_DIR = Path(__file__).resolve().parent.parent


# Quick-start development settings - unsuitable for production
# See https://docs.djangoproject.com/en/5.2/howto/deployment/checklist/

# SECURITY WARNING: keep the secret key used in production secret!
SECRET_KEY = config('SECRET_KEY')

# SECURITY WARNING: don't run with debug turned on in production!
DEBUG = True

ALLOWED_HOSTS = []


# Application definition

INSTALLED_APPS = [
    'django.contrib.admin',
    'django.contrib.auth',
    'django.contrib.contenttypes',
    'django.contrib.sessions',
    'django.contrib.messages',
    'django.contrib.staticfiles',
    'rest_framework',
<<<<<<< HEAD
=======
    'rest_framework_simplejwt',
    'drf_spectacular',
>>>>>>> fba81fc5
    'listings',
]

MIDDLEWARE = [
    'django.middleware.security.SecurityMiddleware',
    'django.contrib.sessions.middleware.SessionMiddleware',
    'django.middleware.common.CommonMiddleware',
    'django.middleware.csrf.CsrfViewMiddleware',
    'django.contrib.auth.middleware.AuthenticationMiddleware',
    'django.contrib.messages.middleware.MessageMiddleware',
    'django.middleware.clickjacking.XFrameOptionsMiddleware',
]

ROOT_URLCONF = 'alx_travel_app.urls'

TEMPLATES = [
    {
        'BACKEND': 'django.template.backends.django.DjangoTemplates',
        'DIRS': [],
        'APP_DIRS': True,
        'OPTIONS': {
            'context_processors': [
                'django.template.context_processors.request',
                'django.contrib.auth.context_processors.auth',
                'django.contrib.messages.context_processors.messages',
            ],
        },
    },
]

WSGI_APPLICATION = 'alx_travel_app.wsgi.application'


# Database
# https://docs.djangoproject.com/en/5.2/ref/settings/#databases

DATABASES = {
    'default': {
        'ENGINE': 'django.db.backends.sqlite3',
        'NAME': BASE_DIR / 'db.sqlite3',
    }
}


# Password validation
# https://docs.djangoproject.com/en/5.2/ref/settings/#auth-password-validators

AUTH_PASSWORD_VALIDATORS = [
    {
        'NAME': 'django.contrib.auth.password_validation.UserAttributeSimilarityValidator',
    },
    {
        'NAME': 'django.contrib.auth.password_validation.MinimumLengthValidator',
    },
    {
        'NAME': 'django.contrib.auth.password_validation.CommonPasswordValidator',
    },
    {
        'NAME': 'django.contrib.auth.password_validation.NumericPasswordValidator',
    },
]


# Internationalization
# https://docs.djangoproject.com/en/5.2/topics/i18n/

LANGUAGE_CODE = 'en-us'

TIME_ZONE = 'UTC'

USE_I18N = True

USE_TZ = True


# Static files (CSS, JavaScript, Images)
# https://docs.djangoproject.com/en/5.2/howto/static-files/

STATIC_URL = 'static/'
STATIC_ROOT = BASE_DIR / 'staticfiles'

# Default primary key field type
# https://docs.djangoproject.com/en/5.2/ref/settings/#default-auto-field

DEFAULT_AUTO_FIELD = 'django.db.models.BigAutoField'

<<<<<<< HEAD
AUTH_USER_MODEL = 'listings.User'
=======
AUTH_USER_MODEL = 'listings.User'

# DRF Global Settings (These are good defaults)
REST_FRAMEWORK = {
    'DEFAULT_SCHEMA_CLASS': 'drf_spectacular.openapi.AutoSchema',
    'DEFAULT_AUTHENTICATION_CLASSES': [
        'rest_framework_simplejwt.authentication.JWTAuthentication',
        'rest_framework.authentication.SessionAuthentication', # For browsable API
    ],
    'DEFAULT_PERMISSION_CLASSES': [
        'rest_framework.permissions.IsAuthenticated', # Default security: require login
    ],
    'DEFAULT_RENDERER_CLASSES': [
        'rest_framework.renderers.JSONRenderer',
        'rest_framework.renderers.BrowsableAPIRenderer', # Good for development
    ],
    'DEFAULT_PAGINATION_CLASS': None,
    'PAGE_SIZE': None, # Adjust as needed

}

# --- drf-spectacular Specific Settings (ADD THIS SECTION) ---
SPECTACULAR_SETTINGS = {
    'TITLE': 'ALX Travel App API', # Title of your API
    'DESCRIPTION': 'API for managing property listings, bookings, payments, reviews, and messaging.', # Detailed description
    'VERSION': '1.0.0', # API version
    'SERVE_INCLUDE_SCHEMA': False, # Set to False in production for security
    # Other optional settings:
    # 'SERVE_PUBLIC': True, # Whether to serve the schema publicly (default: True)
    # 'SCHEMA_PATH_PREFIX': r'/api/', # Only generate schema for paths starting with /api/
    'SECURITY': [ # For JWT authentication in Swagger UI
        {
            "Bearer Auth": [],
        }
    ],
    'SWAGGER_UI_DIST': 'SIDECAR', # Use sidecar to serve UI from local files (faster, no CDN dependency)
    'SWAGGER_UI_FAVICON_HREF': 'https://alx-intranet.hbtn.io/favicon.ico', # Example favicon
    'CAMELIZE_NAMES': True, # Optional: CamelCase for JSON fields in schema
}



# Simple JWT Specific Settings (Assuming you've set SECRET_KEY correctly from .env)
SIMPLE_JWT = {
    'ACCESS_TOKEN_LIFETIME': timedelta(minutes=50), # e.g., 50 minutes
    'REFRESH_TOKEN_LIFETIME': timedelta(days=1),   # e.g., 1 day
    'ROTATE_REFRESH_TOKENS': False,
    'BLACKLIST_AFTER_ROTATION': False, # Set to True in production for token blacklisting
    'UPDATE_LAST_LOGIN': False,
    'ALGORITHM': 'HS256',
    'SIGNING_KEY': SECRET_KEY,
    'VERIFYING_KEY': None,
    'AUDIENCE': None,
    'ISSUER': None,
    'JWK_URL': None,
    'LEEWAY': 0,
    'AUTH_HEADER_TYPES': ('Bearer',),
    'AUTH_HEADER_NAME': 'HTTP_AUTHORIZATION',
    'USER_ID_FIELD': 'user_id', # <-- CRITICAL: Matches your Custom User model's PK field
    'USER_ID_CLAIM': 'user_id', # Name of the claim in the JWT payload
    'AUTH_TOKEN_CLASSES': ('rest_framework_simplejwt.tokens.AccessToken',),
    'TOKEN_TYPE_CLAIM': 'token_type',
    'TOKEN_USER_CLASS': 'rest_framework_simplejwt.models.TokenUser',
    'JTI_CLAIM': 'jti',
}
>>>>>>> fba81fc5
<|MERGE_RESOLUTION|>--- conflicted
+++ resolved
@@ -9,7 +9,7 @@
 For the full list of settings and their values, see
 https://docs.djangoproject.com/en/5.2/ref/settings/
 """
-
+from datetime import timedelta
 from pathlib import Path
 from decouple import config
 
@@ -40,11 +40,8 @@
     'django.contrib.messages',
     'django.contrib.staticfiles',
     'rest_framework',
-<<<<<<< HEAD
-=======
     'rest_framework_simplejwt',
     'drf_spectacular',
->>>>>>> fba81fc5
     'listings',
 ]
 
@@ -131,9 +128,6 @@
 
 DEFAULT_AUTO_FIELD = 'django.db.models.BigAutoField'
 
-<<<<<<< HEAD
-AUTH_USER_MODEL = 'listings.User'
-=======
 AUTH_USER_MODEL = 'listings.User'
 
 # DRF Global Settings (These are good defaults)
@@ -198,5 +192,4 @@
     'TOKEN_TYPE_CLAIM': 'token_type',
     'TOKEN_USER_CLASS': 'rest_framework_simplejwt.models.TokenUser',
     'JTI_CLAIM': 'jti',
-}
->>>>>>> fba81fc5
+}