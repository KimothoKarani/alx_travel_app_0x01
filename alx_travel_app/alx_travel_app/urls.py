# project_name/urls.py

from django.contrib import admin
<<<<<<< HEAD
from django.urls import path
=======
from django.urls import path, include
from django.conf import settings # Import settings
from django.conf.urls.static import static # Import static file helper

# Import JWT views
from rest_framework_simplejwt.views import (
    TokenObtainPairView,
    TokenRefreshView,
)

# --- Import drf-spectacular views ---
from drf_spectacular.views import (
    SpectacularAPIView,
    SpectacularSwaggerView,
    SpectacularRedocView
)
>>>>>>> fba81fc5

urlpatterns = [
    # Django admin panel
    path('admin/', admin.site.urls),
<<<<<<< HEAD
]
=======

    # --- Your main API endpoints ---
    path('api/', include('listings.urls')),

    # --- JWT Authentication endpoints ---
    path('api/token/', TokenObtainPairView.as_view(), name='token_obtain_pair'),
    path('api/token/refresh/', TokenRefreshView.as_view(), name='token_refresh'),

    # --- drf-spectacular schema and documentation URLs ---
    path('api/schema/', SpectacularAPIView.as_view(), name='schema'),
    path('api/docs/', SpectacularSwaggerView.as_view(url_name='schema'), name='swagger-ui'),
    path('api/redoc/', SpectacularRedocView.as_view(url_name='schema'), name='redoc'),
]

# ONLY SERVE STATIC FILES THIS WAY IN DEVELOPMENT (DEBUG=TRUE)
if settings.DEBUG:
    urlpatterns += static(settings.STATIC_URL, document_root=settings.STATIC_ROOT)
    # If you also have MEDIA_ROOT for user-uploaded files, add this too:
    urlpatterns += static(settings.MEDIA_URL, document_root=settings.MEDIA_ROOT)
>>>>>>> fba81fc5
<|MERGE_RESOLUTION|>--- conflicted
+++ resolved
@@ -1,9 +1,6 @@
 # project_name/urls.py
 
 from django.contrib import admin
-<<<<<<< HEAD
-from django.urls import path
-=======
 from django.urls import path, include
 from django.conf import settings # Import settings
 from django.conf.urls.static import static # Import static file helper
@@ -20,14 +17,10 @@
     SpectacularSwaggerView,
     SpectacularRedocView
 )
->>>>>>> fba81fc5
 
 urlpatterns = [
     # Django admin panel
     path('admin/', admin.site.urls),
-<<<<<<< HEAD
-]
-=======
 
     # --- Your main API endpoints ---
     path('api/', include('listings.urls')),
@@ -46,5 +39,4 @@
 if settings.DEBUG:
     urlpatterns += static(settings.STATIC_URL, document_root=settings.STATIC_ROOT)
     # If you also have MEDIA_ROOT for user-uploaded files, add this too:
-    urlpatterns += static(settings.MEDIA_URL, document_root=settings.MEDIA_ROOT)
->>>>>>> fba81fc5
+    urlpatterns += static(settings.MEDIA_URL, document_root=settings.MEDIA_ROOT)